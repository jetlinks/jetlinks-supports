package org.jetlinks.supports.config;

import com.google.common.collect.Maps;
import com.google.common.collect.Sets;
import lombok.AllArgsConstructor;
import org.jctools.maps.NonBlockingHashMap;
import org.jetlinks.core.Value;
import org.jetlinks.core.Values;
import org.jetlinks.core.cluster.ClusterCache;
import org.jetlinks.core.config.ConfigStorage;
import org.jetlinks.core.event.EventBus;
import org.jetlinks.core.utils.Reactors;
import org.springframework.util.CollectionUtils;
import reactor.core.Disposable;
import reactor.core.publisher.Flux;
import reactor.core.publisher.Mono;
import reactor.core.publisher.Sinks;

import java.time.Duration;
import java.util.*;
import java.util.concurrent.atomic.AtomicIntegerFieldUpdater;
import java.util.concurrent.atomic.AtomicReferenceFieldUpdater;

import static org.jetlinks.supports.config.EventBusStorageManager.NOTIFY_TOPIC;

@AllArgsConstructor
public class LocalCacheClusterConfigStorage implements ConfigStorage {
    @SuppressWarnings("all")
    private static final AtomicReferenceFieldUpdater<Cache, Mono> CACHE_REF = AtomicReferenceFieldUpdater
            .newUpdater(Cache.class, Mono.class, "ref");

    private static final AtomicIntegerFieldUpdater<Cache> CACHE_VERSION = AtomicIntegerFieldUpdater
            .newUpdater(Cache.class, "version");

    private static final AtomicReferenceFieldUpdater<Cache, Disposable> CACHE_LOADER = AtomicReferenceFieldUpdater
            .newUpdater(Cache.class, Disposable.class, "loader");

    private final Map<String, Cache> caches = new NonBlockingHashMap<>();
    private final String id;
    private final EventBus eventBus;

    private final ClusterCache<String, Object> clusterCache;

    private long expires;
    private final Runnable doOnClear;

    public static final Value NULL = Value.simple(null);

    class Cache {
        final String key;
        long t;
        volatile int version;
        volatile Mono<Value> ref;
        volatile Value cached;

        Sinks.One<Value> sink;
        volatile Disposable loader;

        public Cache(String key) {
            this.key = key;
            updateTime();
        }

        boolean isExpired() {
            return expires > 0 && System.currentTimeMillis() - t > expires;
        }

        Mono<Value> getRef() {
            if (isExpired() || ref == null) {
                reload();
            }
            return ref;
        }

        public Value getCached() {
            if (isExpired()) {
                return null;
            }
            return cached;
        }

        public Object getCachedValue() {
            Value cached = getCached();
            return cached == null ? null : cached.get();
        }

        void updateTime() {
            if (expires > 0) {
                t = System.currentTimeMillis();
            }
        }

        void setValue(Object value) {
            setValue(value == null ? null : Value.simple(value));
        }

        void setValue(Value value) {
            updateTime();

            CACHE_VERSION.incrementAndGet(this);
            this.ref = Mono.justOrEmpty(value);
            this.cached = value == null ? NULL : value;

            dispose();
        }

        synchronized void reload() {
            cached = null;
            dispose();

            int version = this.version;
            sink = Sinks.one();
            CACHE_REF.set(this, sink.asMono());

            loader = clusterCache
                    .get(key)
                    .switchIfEmpty(Mono.fromRunnable(() -> {
                        if (version == this.version) {
                            this.setValue(null);
                        } else {
                            this.clear();
                        }
                    }))
                    .subscribe(
                            value -> {
                                if (this.version == version) {
                                    this.setValue(value);
                                } else {
                                    this.clear();
                                }
                            },
                            err -> {
                                this.clear();
                                sink.tryEmitError(err);
                            });
        }

        void clear() {
            dispose();
            cached = null;
            CACHE_VERSION.incrementAndGet(this);
            CACHE_REF.set(this, null);
        }

        void dispose() {
            Disposable disposable = CACHE_LOADER.getAndSet(this, null);
            if (null != disposable) {
                disposable.dispose();
            }

            Sinks.One<Value> sink = this.sink;
            this.sink = null;

            if (sink != null) {
                Value value = this.cached != null ? this.cached : null;
                if (value == null || value.get() == null) {
                    sink.tryEmitEmpty();
                } else {
                    sink.tryEmitValue(value);
                }
            }
        }

    }

    private Cache createCache(String key) {
        return new Cache(key);
    }

    private Cache getOrCreateCache(String key) {
        return caches
                .computeIfAbsent(key, this::createCache);
    }

    @Override
    public Mono<Value> getConfig(String key) {
        return getOrCreateCache(key).getRef();
    }

    Values wrapCache(Collection<String> keys) {
        return Values
                .of(Maps.filterEntries(
                        Maps.transformValues(caches, Cache::getCachedValue),
                        e -> e.getValue() != null && keys.contains(e.getKey())
                ));
    }

    @Override
    public Mono<Values> getConfigs(Collection<String> keys) {
        int hits = 0;
        //获取一级缓存
        for (String key : keys) {
            Cache local = getOrCreateCache(key);
            Value cached = local.getCached();
            if (cached != null) {
                //命中一级缓存
                hits++;
            }
        }
        //全部来自一级缓存则直接返回
        if (hits == keys.size()) {
            return Mono.just(wrapCache(keys));
        }
        Values wrap = wrapCache(keys);
        //需要从二级缓存中加载的配置
        Set<String> needLoadKeys = new HashSet<>(keys);
        needLoadKeys.removeAll(wrap.getAllValues().keySet());

        if (needLoadKeys.isEmpty()) {
            return Mono.just(wrap);
        }

        //当前版本信息
        Map<String, Integer> versions = Maps.newHashMapWithExpectedSize(caches.size());
        for (Map.Entry<String, Cache> entry : caches.entrySet()) {
            versions.put(entry.getKey(), entry.getValue().version);
        }

        return clusterCache
                .get(needLoadKeys)
                .<Map<String, Cache>>reduce(new HashMap<>(), (map, entry) -> {
                    String key = entry.getKey();
                    Object value = entry.getValue();
                    //加载到一级缓存中
                    Cache cache = getOrCreateCache(key);
                    int version = versions.getOrDefault(key, cache.version);
                    updateValue(cache, version, value);
                    if (null != value) {
                        map.put(key, cache);
                    }
                    return map;
                })
                .defaultIfEmpty(Collections.emptyMap())
                .doOnNext(map -> {
                    needLoadKeys.removeAll(map.keySet());
                    //还有配置没加载出来,说明这些配置不存在，则全部设置为null
                    if (needLoadKeys.size() > 0) {
                        for (String needLoadKey : needLoadKeys) {
                            Cache cache = this.getOrCreateCache(needLoadKey);
                            int version = versions.getOrDefault(needLoadKey, cache.version);
                            updateValue(cache, version, null);
                        }
                    }
                })
                .thenReturn(wrap);
    }

    private void updateValue(Cache cache, int version, Object value) {
        if (cache != null && cache.version == version) {
            cache.setValue(value);
        }
    }

    @Override
    public Mono<Boolean> setConfigs(Map<String, Object> values) {
        if (CollectionUtils.isEmpty(values)) {
            return Reactors.ALWAYS_TRUE;
        }
        values.forEach((key, value) -> getOrCreateCache(key).setValue(value));

        return clusterCache
                .putAll(values)
                .then(notify(CacheNotify.expires(id, values.keySet())))
                .thenReturn(true);
    }

    @Override
    public Mono<Boolean> setConfig(String key, Object value) {
        if (key == null) {
            return Reactors.ALWAYS_FALSE;
        }
        if (value == null) {
            return remove(key);
        }
        getOrCreateCache(key).setValue(value);

        return clusterCache
                .put(key, value)
                .then(notifyRemoveKey(key))
                .thenReturn(true);
    }

    @Override
    public Mono<Boolean> remove(String key) {
        return clusterCache
                .remove(key)
                .then(notifyRemoveKey(key))
                .thenReturn(true);
    }

    @Override
    public Mono<Value> getAndRemove(String key) {
        return clusterCache
                .getAndRemove(key)
                .flatMap(res -> notify(CacheNotify.expires(id, Collections.singleton(key))).thenReturn(res))
                .map(Value::simple);
    }

    @Override
    public Mono<Boolean> remove(Collection<String> key) {
        return clusterCache
                .remove(key)
                .then(notify(CacheNotify.expires(id, key)))
                .thenReturn(true);
    }

    @Override
    public Mono<Boolean> clear() {
        return clusterCache
                .clear()
                .then(notify(CacheNotify.clear(id)))
                .thenReturn(true);
    }

    void clearLocalCache(CacheNotify notify) {
        if (CollectionUtils.isEmpty(notify.getKeys())) {
            caches.clear();
        } else {
            notify.getKeys().forEach(caches::remove);
        }
        if (notify.isClear()) {
            if (doOnClear != null) {
                doOnClear.run();
            }
        }
    }

    Mono<Void> notify(CacheNotify notify) {
        clearLocalCache(notify);
        return eventBus
                .publish(NOTIFY_TOPIC, notify)
                .then();
    }

<<<<<<< HEAD
    @Override
    public Mono<Void> refresh() {
        caches.clear();
        return notifyRemoveKey("__all");
=======
    Mono<Void> notifyRemoveKey(String key) {
        return notify(CacheNotify.expires(id, Collections.singleton(key)));
    }

    @Override
    public Mono<Void> refresh() {
        return notify(CacheNotify.expiresAll(id));
>>>>>>> 23f7be85
    }

    @Override
    public Mono<Void> refresh(Collection<String> keys) {
<<<<<<< HEAD
        return refresh();
=======
        return notify(CacheNotify.expires(id, keys));
>>>>>>> 23f7be85
    }
}<|MERGE_RESOLUTION|>--- conflicted
+++ resolved
@@ -332,12 +332,6 @@
                 .then();
     }
 
-<<<<<<< HEAD
-    @Override
-    public Mono<Void> refresh() {
-        caches.clear();
-        return notifyRemoveKey("__all");
-=======
     Mono<Void> notifyRemoveKey(String key) {
         return notify(CacheNotify.expires(id, Collections.singleton(key)));
     }
@@ -345,15 +339,10 @@
     @Override
     public Mono<Void> refresh() {
         return notify(CacheNotify.expiresAll(id));
->>>>>>> 23f7be85
     }
 
     @Override
     public Mono<Void> refresh(Collection<String> keys) {
-<<<<<<< HEAD
-        return refresh();
-=======
         return notify(CacheNotify.expires(id, keys));
->>>>>>> 23f7be85
     }
 }