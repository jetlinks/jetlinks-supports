--- conflicted
+++ resolved
@@ -33,19 +33,10 @@
         return "jar";
     }
 
-<<<<<<< HEAD
-    @SneakyThrows
-    protected ProtocolClassLoader createClassLoader(String location) {
-        return new ProtocolClassLoader(location, this.getClass().getClassLoader());
-    }
-
-    @Override
-=======
     protected ProtocolClassLoader createClassLoader(URL location) {
         return new ProtocolClassLoader(new URL[]{location}, this.getClass().getClassLoader());
     }
 
->>>>>>> d9cb2d43
     @SneakyThrows
     protected void closeLoader(ProtocolClassLoader loader) {
         loader.close();
@@ -66,23 +57,12 @@
                 URL url;
 
                 if (!location.contains("://")) {
-<<<<<<< HEAD
-                    location = "file:" + location;
-=======
                     url = new File(location).toURI().toURL();
                 } else {
                     url = new URL("jar:" + location + "!/");
->>>>>>> d9cb2d43
                 }
 
                 ProtocolClassLoader loader;
-<<<<<<< HEAD
-                ProtocolClassLoader old = protocolLoaders.put(definition.getId(), loader = createClassLoader(location));
-                if (null != old) {
-                    old.close();
-                }
-                ProtocolSupportProvider supportProvider;
-=======
                 URL fLocation = url;
                 loader = protocolLoaders.compute(definition.getId(), (key, old) -> {
                     if (null != old) {
@@ -93,7 +73,6 @@
                     }
                     return createClassLoader(fLocation);
                 });
->>>>>>> d9cb2d43
 
                 ProtocolSupportProvider supportProvider;
                 log.debug("load protocol support from : {}", location);
