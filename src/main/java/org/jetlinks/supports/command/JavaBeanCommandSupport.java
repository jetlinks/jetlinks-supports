package org.jetlinks.supports.command;

import io.swagger.v3.oas.annotations.media.Schema;
import lombok.*;
import lombok.extern.slf4j.Slf4j;
import org.apache.commons.collections4.MapUtils;
import org.hswebframework.web.aop.MethodInterceptorHolder;
import org.hswebframework.web.i18n.LocaleUtils;
import org.jetlinks.core.Wrapper;
import org.jetlinks.core.command.*;
import org.jetlinks.core.lang.SeparatedCharSequence;
import org.jetlinks.core.lang.SharedPathString;
import org.jetlinks.core.metadata.*;
import org.jetlinks.core.metadata.types.ObjectType;
import org.jetlinks.core.trace.FluxTracer;
import org.jetlinks.core.trace.MonoTracer;
import org.jetlinks.core.trace.TraceHolder;
import org.jetlinks.core.utils.MetadataUtils;
import org.jetlinks.supports.official.DeviceMetadataParser;
import org.reactivestreams.Publisher;
import org.springframework.beans.MethodInvocationException;
import org.springframework.core.MethodParameter;
import org.springframework.core.ResolvableType;
import org.springframework.core.annotation.AnnotatedElementUtils;
import org.springframework.core.annotation.AnnotationUtils;
import org.springframework.util.ClassUtils;
import org.springframework.util.ReflectionUtils;
import org.springframework.util.StringUtils;
import org.springframework.web.bind.annotation.RequestBody;
import reactor.core.publisher.Flux;
import reactor.core.publisher.Mono;
import reactor.function.Function3;

import javax.annotation.Nonnull;
import javax.annotation.Nullable;
import java.lang.reflect.Method;
import java.lang.reflect.Modifier;
import java.lang.reflect.Parameter;
import java.lang.reflect.Type;
import java.util.ArrayList;
import java.util.Collection;
import java.util.List;
import java.util.Map;
import java.util.function.BiFunction;
import java.util.function.Predicate;
import java.util.function.Supplier;
import java.util.stream.Collectors;

/**
 * 使用java类来实现命令
 * <p>
 * 场景1. 使用一个javabean来创建命令支持.
 * <pre>{@code
 *
 *    class MyCommandApiImpl{
 *        @CommandHandler
 *        public Mono<Integer> reduce(int l,int r){
 *            return Mono.just(l+r);
 *        }
 *    }
 *
 *   static final JavasBeanCommandSupport support = new JavaBeanCommandSupport(new MyCommandApiImpl());
 *
 *   // 通过命令的方式调用
 *   public Mono<Object> callCommand(){
 *       return support
 *          .executeToMono("reduce", Map.of("l", 1, "r", 2));
 *   }
 * }</pre>
 *
 * <p>
 * 场景2. 使用接口来定义命令支持模版,用于在可能需要频繁创建命令支持时使用.
 * <pre>{@code
 *
 *  static final JavaBeanCommandSupport template =
 *              JavaBeanCommandSupport.createTemplate(MyCommandApi.class);
 *
 *  public CommandSupport createCommand(){
 *       // 创建实现类
 *       MyCommandApiImpl impl = new MyCommandApi();
 *       // 基于实现类创建命令支持
 *       return template.copyWith(impl);
 *  }
 * }</pre>
 *
 * @author zhouhao
 * @see JavaBeanCommandSupport#createTemplate(Class)
 * @see JavaBeanCommandSupport#copyWith(Object)
 * @see JavaBeanCommandSupport#copyHandlerWith(Object)
 * @since 1.2.2
 */
@Slf4j
public class JavaBeanCommandSupport extends AbstractCommandSupport {

    /**
     * 基于一个实例来创建一个命令支持对象,需要在方法上注解{@link org.jetlinks.core.annotation.command.CommandHandler}
     * 来声明命令处理器。
     *
     * @param instance 实例
     * @return JavaBeanCommandSupport
     */
    public static JavaBeanCommandSupport create(Object instance) {
        return new JavaBeanCommandSupport(instance);
    }

    /**
     * 使用指定的类型来创建一个命令支持模版,请缓存创建的模版对象,后续可使用{@link JavaBeanCommandSupport#copyWith(Object)}来创建执行实例.
     *
     * @param type 类型
     * @return JavaBeanCommandSupport
     * @see JavaBeanCommandSupport#copyWith(Object)
     * @see JavaBeanCommandSupport#copyHandlerWith(Object)
     */
    public static JavaBeanCommandSupport createTemplate(Class<?> type) {
        return createTemplate(ResolvableType.forType(type));
    }

    /**
     * 使用指定的类型来创建一个命令支持模版,请缓存创建的模版对象,后续可使用{@link JavaBeanCommandSupport#copyWith(Object)}来创建执行实例.
     *
     * @param type 类型
     * @return JavaBeanCommandSupport
     * @see JavaBeanCommandSupport#copyWith(Object)
     * @see JavaBeanCommandSupport#copyHandlerWith(Object)
     */
    public static JavaBeanCommandSupport createTemplate(ResolvableType type) {
        return new JavaBeanCommandSupport(type);
    }


    private static final Predicate<Method> defaultFilter
        = method -> {
        org.jetlinks.core.annotation.command.CommandHandler annotation = AnnotatedElementUtils
            .findMergedAnnotation(method, org.jetlinks.core.annotation.command.CommandHandler.class);

        return !Modifier.isStatic(method.getModifiers())
            && Modifier.isPublic(method.getModifiers())
            && method.getDeclaringClass() != Object.class
            //如果注解了则不能忽略
            && (annotation == null || !annotation.ignore());
    };

    protected final Object target;
    protected final ResolvableType targetType;

    public JavaBeanCommandSupport(Object target, Collection<String> filter) {
        this(target, m -> filter.contains(m.getName()));
    }

    public JavaBeanCommandSupport(Object target, Predicate<Method> filter) {
        this.target = target;
        this.targetType = ResolvableType.forType(ClassUtils.getUserClass(target));
        init(defaultFilter.and(filter));
    }

    public JavaBeanCommandSupport(Object target) {
        this(target, method -> AnnotatedElementUtils
            .findMergedAnnotation(method, org.jetlinks.core.annotation.command.CommandHandler.class) != null);
    }

    JavaBeanCommandSupport(ResolvableType targetType, Collection<String> filter) {
        this(targetType, m -> filter.contains(m.getName()));
    }

    JavaBeanCommandSupport(ResolvableType targetType, Predicate<Method> filter) {
        this.target = null;
        this.targetType = targetType;
        init(defaultFilter.and(filter));
    }

    JavaBeanCommandSupport(ResolvableType targetType) {
        this(targetType, method -> AnnotatedElementUtils
            .findMergedAnnotation(method, org.jetlinks.core.annotation.command.CommandHandler.class) != null);
    }

    private void init(Predicate<Method> filter) {
        ReflectionUtils
            .doWithMethods(
                targetType.toClass(),
                method -> {
                    if (filter.test(method)) {
                        register(method);
                    }
                });
    }

    private boolean returnIsVoid(ResolvableType type) {
        if (type.getGenerics().length > 0) {
            return returnIsVoid(type.getGeneric(0));
        }
        return type.toClass() == Void.class || type.toClass() == void.class;
    }

    @SneakyThrows
    private static Object doInvoke(Object target, Method method, Object... args) {
        try {
            return method.invoke(target, args);
        } catch (MethodInvocationException e) {
            if (e.getCause() != null) {
                throw e.getCause();
            }
            throw e;
        }
    }

    public List<CommandHandler<Command<?>, ?>> getHandlers() {
        return handlers
            .values()
            .stream()
            .distinct()
            .collect(Collectors.toList());
    }

    private static class MethodDesc {
        final ResolvableType[] argTypes;
        final String[] argNames;
        final Method method;
        final ResolvableType returnType;
        final Parameter[] parameters;

        public MethodDesc(ResolvableType owner, Method method) {
            this.method = method;
            argTypes = new ResolvableType[method.getParameterCount()];
            argNames = new String[method.getParameterCount()];
            parameters = method.getParameters();
            for (int i = 0; i < method.getParameterCount(); i++) {
                argTypes[i] = ResolvableType.forMethodParameter(new MethodParameter(method, i), owner);
            }
            String[] discoveredArgName = MethodInterceptorHolder.nameDiscoverer.getParameterNames(method);

            for (int i = 0; i < argNames.length; i++) {
                Parameter parameter = parameters[i];
                Schema schemaAnn = parameter.getAnnotation(Schema.class);
                if (schemaAnn != null && StringUtils.hasText(schemaAnn.name())) {
                    argNames[i] = schemaAnn.name();
                } else {
                    argNames[i] = (discoveredArgName != null && discoveredArgName.length > i) ? discoveredArgName[i] : "arg" + i;
                }
            }
            returnType = ResolvableType.forMethodParameter(new MethodParameter(method, -1), owner);
        }

        public MethodInvoker createMethodInvoker() {
            ResolvableType[] argTypes = this.argTypes;
            String[] argNames = this.argNames;
            Method method = this.method;
            ReflectionUtils.makeAccessible(method);
            if (argTypes.length == 0) {
                return (target, ignore) -> doInvoke(target, method);
            }
            if (argTypes.length == 1) {
                if (Command.class.isAssignableFrom(argTypes[0].toClass())) {
                    return new CommandInvoker(method, argTypes[0]);
                }
            }
            //转换为实体类
            RequestBody requestBody = AnnotationUtils.findAnnotation(parameters[0], RequestBody.class);
            if (requestBody != null) {
                Type type = argTypes[0].toClass();
                return (target, cmd) -> {
                    Object param = cmd.as(type);
                    return doInvoke(target, method, param);
                };
            }

            return (target, cmd) -> {
                Object[] args = new Object[argTypes.length];
                for (int i = 0; i < argTypes.length; i++) {
                    ResolvableType type = argTypes[i];
                    args[i] = cmd.getOrNull(argNames[i], type.getType());
                }
                return doInvoke(target, method, args);
            };
        }

    }

    private void register(Method method) {
        ResolvableType owner = targetType;
        Schema schema = AnnotationUtils.findAnnotation(method, Schema.class);
<<<<<<< HEAD
=======

        ReflectionUtils.makeAccessible(method);

        Object target = this.target;
>>>>>>> cc54013a
        String id = schema != null && StringUtils.hasText(schema.name()) ? schema.name() : method.getName();
        String name = id;
        String description = id;

        MethodDesc desc = new MethodDesc(owner, method);
        ResolvableType returnType = ResolvableType.forMethodParameter(new MethodParameter(method, -1), owner);
        DataType output = null;
        MethodInvoker invoker = null;
        Parameter[] parameters = desc.parameters;
        String[] argNames = desc.argNames;
        Map<String, Object> expands = null;
        List<PropertyMetadata> inputs = new ArrayList<>();
        ResolvableType[] argTypes = desc.argTypes;
        if (!returnIsVoid(returnType)) {
            output = DeviceMetadataParser.withType(returnType);
        }
        if (argTypes.length == 0) {
            invoker = (_target, ignore) -> doInvoke(_target, method);
        } else {
            if (argTypes.length == 1) {
                //参数就是命令
                if (Command.class.isAssignableFrom(argTypes[0].toClass())) {
                    invoker = new CommandInvoker(method, argTypes[0]);
                    //不解析出参，以方法出参为准
                    FunctionMetadata resolve = CommandMetadataResolver.resolve(desc.argTypes[0], ResolvableType.NONE);
                    id = resolve.getId();
                    name = resolve.getName();
                    description = resolve.getDescription();
                    inputs = resolve.getInputs();
                    expands = resolve.getExpands();
                } else {
                    //转换为实体类
                    RequestBody requestBody = AnnotationUtils.findAnnotation(method.getParameters()[0], RequestBody.class);
                    if (requestBody != null) {
                        DataType metadataType = DeviceMetadataParser.withType(argTypes[0]);
                        if (metadataType instanceof ObjectType) {
                            inputs = ((ObjectType) metadataType).getProperties();
                        }
                        Type type = argTypes[0].toClass();
                        invoker = (_target, cmd) -> {
                            Object param = cmd.as(type);
                            return doInvoke(_target, method, param);
                        };
                    }
                }
            }
            if (invoker == null) {
                //多参数？
                for (int i = 0; i < argTypes.length; i++) {
                    ResolvableType type = argTypes[i];
                    Parameter parameter = parameters[i];
                    Schema schemaAnn = parameter.getAnnotation(Schema.class);
                    DataType dataType = DeviceMetadataParser.withType(type);
                    SimplePropertyMetadata metadata = new SimplePropertyMetadata();
                    metadata.setId(argNames[i]);

                    metadata.setDescription(schemaAnn == null ? null : schemaAnn.description());
                    metadata.setName(schemaAnn != null && StringUtils.hasText(schemaAnn.title())
                                         ? schemaAnn.title()
                                         : metadata.getId());
                    metadata.setValueType(dataType);
                    MetadataUtils
                        .parseExpands(parameter.getAnnotations())
                        .forEach(metadata::expand);
                    inputs.add(metadata);
                }
                invoker = (_target, cmd) -> {
                    Object[] args = new Object[argTypes.length];
                    for (int i = 0; i < argTypes.length; i++) {
                        ResolvableType type = argTypes[i];
                        args[i] = cmd.getOrNull(argNames[i], type.getType());
                    }
                    return doInvoke(_target, method, args);
                };
            }
        }

        SimpleFunctionMetadata metadata = new SimpleFunctionMetadata();
        metadata.setId(id);
        metadata.setOutput(output);
        metadata.setInputs(inputs);
        metadata.setName(schema != null && StringUtils.hasText(schema.title()) ? schema.title() : name);
        metadata.setDescription(schema != null && StringUtils.hasText(schema.description()) ? schema.description() : description);
        if (expands != null) {
            expands.forEach(metadata::expand);
        }
        MethodCallCommandHandler handler = new MethodCallCommandHandler(
            this.target,
            wrapInvoker(method, invoker),
            applyMetadata(method, argTypes, metadata),
            createMetadataHandler(owner, method),
            method);

        //优先注册子类重写的方法
        registerHandlerAbsent(metadata.getId(), handler);

    }

    @SuppressWarnings("all")
    protected <C extends Command<R>, R> void registerHandlerAbsent(String id,
                                                                   CommandHandler<C, R> handler) {
        handlers.computeIfAbsent(id, k -> (CommandHandler<Command<?>, ?>) handler);
    }

    private static final MetadataHandler DO_NOTHING_HANDLER =
        (target, cmd, metadata) -> Mono.just(metadata);

    private MetadataHandler createMetadataHandler(ResolvableType owner, Method method) {

        org.jetlinks.core.annotation.command.CommandHandler annotation = AnnotatedElementUtils
            .getMergedAnnotation(method, org.jetlinks.core.annotation.command.CommandHandler.class);
        if (annotation == null || !StringUtils.hasText(annotation.outputProvider())) {
            return DO_NOTHING_HANDLER;
        }
        String provider = annotation.outputProvider();
        Method providerMethod = ReflectionUtils.findMethod(
            targetType.toClass(),
            provider,
            (Class<?>[]) null);
        if (providerMethod == null) {
            log.warn("outputProvider method [{}] not found", provider);
            return DO_NOTHING_HANDLER;
        }
        MethodDesc desc = new MethodDesc(owner, providerMethod);
        ResolvableType returnType = desc.returnType;

        if (!DataType.class.isAssignableFrom(CommandUtils.getCommandResponseDataType(returnType).toClass()) &&
            !FunctionMetadata.class.isAssignableFrom(CommandUtils.getCommandResponseDataType(returnType).toClass())) {
            log.warn("outputProvider method [{}] return type not DataType or FunctionMetadata for {}", provider, method);
            return DO_NOTHING_HANDLER;
        }

        return new DefaultMetadataHandler(desc.createMethodInvoker());
    }

    @AllArgsConstructor
    private static class DefaultMetadataHandler implements MetadataHandler {
        private final MethodInvoker invoker;

        private Mono<FunctionMetadata> convertMetadata(Object data, SimpleFunctionMetadata metadata) {
            if(data instanceof FunctionMetadata){
                return Mono.just((FunctionMetadata)data);
            }

            if (data instanceof DataType) {
                metadata = metadata.copy();
                metadata.setOutput((DataType) data);
            }

            return Mono.just(metadata);
        }

        @Override
        public Mono<FunctionMetadata> apply(Object target, Command<?> objectCommand, SimpleFunctionMetadata metadata) {
           return Mono.defer(()->{
               @SuppressWarnings("all")
               Object object = invoker.apply(target, (Command<Object>) objectCommand);
               if (object instanceof Publisher) {
                   return Mono.from(((Publisher<?>) object))
                              .flatMap(data -> convertMetadata(data, metadata));
               }
               return convertMetadata(object, metadata);
              })
               .as(LocaleUtils::transform);
        }
    }

    protected SimpleFunctionMetadata applyMetadata(Method method,
                                                   ResolvableType[] argTypes,
                                                   SimpleFunctionMetadata metadata) {
        org.jetlinks.core.annotation.command.CommandHandler annotation = AnnotatedElementUtils
            .getMergedAnnotation(method, org.jetlinks.core.annotation.command.CommandHandler.class);
        if (annotation == null) {
            return metadata;
        }

        //自定义命令
        if (annotation.value() != Command.class) {
            //不解析出参，以方法出参为准
            FunctionMetadata resolve = CommandMetadataResolver.resolve(annotation.value(), Object.class);
            metadata.setId(resolve.getId());
            metadata.setName(resolve.getName());
            metadata.setDescription(resolve.getDescription());
            metadata.setInputs(resolve.getInputs());
        }
        //自定义了命令ID
        if (StringUtils.hasText(annotation.id())) {
            metadata.setId(annotation.id());
        }
        //命令名称
        if (StringUtils.hasText(annotation.name())) {
            metadata.setName(LocaleUtils.resolveMessage(annotation.name(), annotation.name()));
        }
        //命令描述
        if (StringUtils.hasText(annotation.description())) {
            metadata.setDescription(annotation.description());
        }

        MetadataUtils
            .parseExpands(method)
            .forEach(metadata::expand);

        MetadataUtils.resolveAttrs(annotation.expands(), metadata::expand);

        if (metadata.getExpand(CommandConstant.responseFlux).isEmpty()) {
            metadata.expand(CommandConstant.responseFlux,
                            Flux.class.isAssignableFrom(method.getReturnType()));
        }
        if (metadata.getExpand(CommandConstant.responseReactive).isEmpty()) {
            metadata.expand(CommandConstant.responseReactive,
                            Publisher.class.isAssignableFrom(method.getReturnType()));
        }
        //自定义输入参数描述
        if (!Void.class.equals(annotation.inputSpec())) {
            metadata.setInputs(CommandMetadataResolver.resolveInputs(ResolvableType.forType(annotation.inputSpec())));
        }
        if (!Void.class.equals(annotation.outputSpec())) {
            metadata.setOutput(CommandMetadataResolver.resolveOutput(ResolvableType.forType(annotation.outputSpec())));
        }
        return metadata;
    }

    protected interface MethodInvoker extends BiFunction<Object, Command<Object>, Object>, Wrapper {

    }

    interface MetadataHandler extends Function3<Object, Command<?>, SimpleFunctionMetadata, Mono<FunctionMetadata>> {
        @Override
        Mono<FunctionMetadata> apply(Object target, Command<?> objectCommand, SimpleFunctionMetadata metadata);
    }

    static class CommandInvoker implements MethodInvoker, Supplier<Command<Object>> {
        private final Method method;
        private final ResolvableType type;

        public CommandInvoker(Method method, ResolvableType type) {
            this.method = method;
            this.type = type;
        }

        @Override
        public Object apply(Object target, Command<Object> objectCommand) {
            //类型相同直接调用
            if (type.toClass().isInstance(objectCommand)) {
                return doInvoke(target, method, objectCommand);
            } else {
                //copy类型
                return doInvoke(target, method, createCommand().with(objectCommand));
            }
        }

        @Override
        public Command<Object> get() {
            return createCommand();
        }

        @SneakyThrows
        private Command<Object> createCommand() {
            @SuppressWarnings("all")
            Command<Object> cmd = (Command<Object>) type
                .toClass()
                .getDeclaredConstructor()
                .newInstance();
            return cmd;
        }

    }

    /**
     * 将当前命令支持作为模版，使用另外一个实现类来执行命令调用。
     *
     * @param target 实现类实例
     * @return CommandSupport
     */
    public CommandSupport copyWith(Object target) {
        return new CopyJavaBeanCommandSupport(this, target);
    }

    /**
     * 基于新的实现类来复制命令处理器
     *
     * @param target 实现类实例
     * @return 命令处理器列表
     */
    public List<CommandHandler<?, ?>> copyHandlerWith(Object target) {
        return handlers
            .values()
            .stream()
            .filter(MethodCallCommandHandler.class::isInstance)
            .map(h -> MethodCallCommandHandler.class.cast(h).copy(target))
            .collect(Collectors.toList());

    }

    protected MethodInvoker wrapInvoker(Method method, MethodInvoker invoker) {
        return new TraceMethodInvoker(method, invoker);
    }


    static class CopyJavaBeanCommandSupport extends TemplateCommandSupport {
        private final Object target;

        public CopyJavaBeanCommandSupport(JavaBeanCommandSupport parent, Object target) {
            super(parent);
            this.target = target;
        }

        @Nonnull
        @Override
        @SuppressWarnings("all")
        public <R> R execute(@Nonnull Command<R> command) {
            JavaBeanCommandSupport parent = template.unwrap(JavaBeanCommandSupport.class);
            //从注册的执行器中获取处理器进行执行
            CommandHandler handler = parent.handlers.get(command.getCommandId());
            if (handler instanceof MethodCallCommandHandler) {
                return (R) ((MethodCallCommandHandler) handler)
                    .handle0(target, (Command) command, parent);
            }
            if (handler == null) {
                return parent.executeUndefinedCommand(command);
            }
            return (R) handler.handle(command, parent);
        }

        @Override
        public Mono<FunctionMetadata> getCommandMetadata(@Nonnull String commandId,
                                                         @Nullable Map<String, Object> parameters) {
            if (MapUtils.isEmpty(parameters)) {
                return getCommandMetadata(commandId);
            }
            return this
                .createCommandAsync(commandId)
                .flatMap(cmd -> getCommandMetadata(cmd.with(parameters)));
        }

        @Override
        public Mono<FunctionMetadata> getCommandMetadata(Command<?> command) {
            JavaBeanCommandSupport parent = template.unwrap(JavaBeanCommandSupport.class);
            //从注册的执行器中获取处理器进行执行
            CommandHandler<?, ?> handler = parent.handlers.get(command.getCommandId());
            if (handler.isWrapperFor(MethodCallCommandHandler.class)) {
                return handler
                    .unwrap(MethodCallCommandHandler.class)
                    .getMetadata0(target, command);
            }
            return super.getCommandMetadata(command);
        }
    }

    protected static class TraceMethodInvoker implements MethodInvoker {
        private final static SharedPathString TRACE_TEMPLATE = SharedPathString.of("/java/command");
        private final Method method;
        private final MethodInvoker invoker;

        TraceMethodInvoker(Method method, MethodInvoker invoker) {
            this.method = method;
            this.invoker = invoker;
        }

        protected SeparatedCharSequence spanPrefix() {
            return TRACE_TEMPLATE;
        }

        @Override
        public Object apply(Object o, Command<Object> objectCommand) {
            if (TraceHolder.isDisabled()) {
                return invoker.apply(o, objectCommand);
            }
            SeparatedCharSequence span = spanPrefix()
                .append(ClassUtils.getUserClass(o).getSimpleName(), method.getName());
            if (Mono.class.isAssignableFrom(method.getReturnType())) {
                return Mono.defer(() -> (Mono<?>) invoker.apply(o, objectCommand))
                           .as(MonoTracer.create(span));
            }
            if (Flux.class.isAssignableFrom(method.getReturnType())) {
                return Flux.defer(() -> (Flux<?>) invoker.apply(o, objectCommand))
                           .as(FluxTracer.create(span));
            }
            return TraceHolder.traceBlocking(span, (ignore) -> invoker.apply(o, objectCommand));
        }

        @Override
        public boolean isWrapperFor(Class<?> type) {
            return invoker.isWrapperFor(type);
        }

        @Override
        public <T> T unwrap(Class<T> type) {
            return invoker.unwrap(type);
        }
    }

    @AllArgsConstructor
    static class MethodCallCommandHandler implements CommandHandler<Command<Object>, Object> {
        private final Object target;
        private final MethodInvoker invoker;
        private final SimpleFunctionMetadata metadata;
        private final MetadataHandler metadataHandler;
        private final Method method;

        private Object call0(Object target, Command<Object> command) {
            return invoker.apply(target, command);
        }

        private MethodCallCommandHandler copy(Object target) {
            return new MethodCallCommandHandler(target, invoker, metadata, metadataHandler, method);
        }

        private Mono<FunctionMetadata> getMetadata0(Object target, Command<?> cmd) {
            return metadataHandler.apply(target, cmd, metadata);
        }

        @SuppressWarnings("all")
        private Object handle0(Object target,
                               @Nonnull Command<Object> command,
                               @Nonnull CommandSupport support) {
            if (target == null) {
                throw new UnsupportedOperationException("unsupported call not implement method " + method);
            }
            Object result = call0(target, command);
            // 转换flux
            if (command.isWrapperFor(StreamCommand.class)
                || metadata.getExpand(CommandConstant.responseFlux).orElse(false)) {
                return CommandUtils.convertResponseToFlux(result, command);
            }
            return result;
        }

        @Override
        @SuppressWarnings("all")
        public Object handle(@Nonnull Command<Object> command,
                             @Nonnull CommandSupport support) {
            return handle0(target, command, support);
        }

        @Override
        public Mono<FunctionMetadata> getMetadata(Command<?> cmd) {
            return getMetadata0(target, cmd);
        }

        @Nonnull
        @Override
        @SuppressWarnings("all")
        public Command<Object> createCommand() {
            if (invoker.isWrapperFor(CommandInvoker.class)) {
                return invoker
                    .unwrap(CommandInvoker.class)
                    .createCommand();
            }
            if (metadata.getExpand(CommandConstant.responseFlux).orElse(false)) {
                return (Command) new MethodCallFluxCommand(metadata.getId());
            }
            if (CommandConstant.isStream(metadata)) {
                return (Command) new MethodCallStreamCommand(metadata.getId());
            }
            return new MethodCallCommand(metadata.getId());
        }

        @Override
        public FunctionMetadata getMetadata() {
            return metadata;
        }

        @Override
        public String toString() {
            return String.valueOf(method);
        }
    }

    @Getter
    @Setter
    @AllArgsConstructor
    @NoArgsConstructor
    public static class MethodCallStreamCommand extends AbstractStreamCommand<Object, Object, MethodCallStreamCommand> {
        private String commandId;

        @Override
        public Object createResponseData(Object value) {
            return value;
        }

        @Override
        public Object convertStreamValue(Object value) {
            return value;
        }
    }

    @Getter
    @Setter
    @AllArgsConstructor
    @NoArgsConstructor
    public static class MethodCallFluxCommand extends AbstractCommand<Flux<Object>, MethodCallFluxCommand> {
        private String commandId;
    }

    @Getter
    @Setter
    @AllArgsConstructor
    @NoArgsConstructor
    public static class MethodCallCommand extends AbstractCommand<Object, MethodCallCommand> {
        private String commandId;
    }

    @Override
    public String toString() {
        return handlers.values().toString();
    }
}<|MERGE_RESOLUTION|>--- conflicted
+++ resolved
@@ -278,13 +278,10 @@
     private void register(Method method) {
         ResolvableType owner = targetType;
         Schema schema = AnnotationUtils.findAnnotation(method, Schema.class);
-<<<<<<< HEAD
-=======
 
         ReflectionUtils.makeAccessible(method);
 
         Object target = this.target;
->>>>>>> cc54013a
         String id = schema != null && StringUtils.hasText(schema.name()) ? schema.name() : method.getName();
         String name = id;
         String description = id;
