package org.jetlinks.supports.cluster;

import lombok.Setter;
import lombok.extern.slf4j.Slf4j;
import org.jetlinks.core.cache.Caches;
import org.jetlinks.core.device.DeviceOperationBroker;
import org.jetlinks.core.device.DeviceStateInfo;
import org.jetlinks.core.device.ReplyFailureHandler;
import org.jetlinks.core.enums.ErrorCode;
import org.jetlinks.core.exception.DeviceOperationException;
import org.jetlinks.core.message.*;
import org.jetlinks.core.server.MessageHandler;
import org.jetlinks.core.utils.DeviceMessageTracer;
import org.reactivestreams.Publisher;
import org.springframework.util.StringUtils;
import reactor.core.Disposable;
import reactor.core.publisher.*;

import java.time.Duration;
import java.util.Collection;
import java.util.Map;
import java.util.concurrent.ConcurrentHashMap;
import java.util.concurrent.atomic.AtomicInteger;
import java.util.function.Function;

@Slf4j
public abstract class AbstractDeviceOperationBroker implements DeviceOperationBroker, MessageHandler {

<<<<<<< HEAD
    private final Map<String, Sinks.Many<DeviceMessageReply>> replyProcessor = CacheBuilder
            .newBuilder()
            .expireAfterWrite(Duration.ofMinutes(1))
            .<String, Sinks.Many<DeviceMessageReply>>removalListener(notify -> {
                if (notify.getCause() == EXPIRED) {
                    try {
                        AbstractDeviceOperationBroker.log.debug("discard await reply message[{}] processor", notify.getKey());
                        notify.getValue().tryEmitComplete();
                    } catch (Throwable ignore) {
                    }
                }
            })
            .build()
            .asMap();
=======
    private final Map<String, FluxProcessor<DeviceMessageReply, DeviceMessageReply>> replyProcessor =
            Caches.newCache();
>>>>>>> adab7782

    @Override
    public abstract Flux<DeviceStateInfo> getDeviceState(String deviceGatewayServerId, Collection<String> deviceIdList);

    @Override
    public abstract Disposable handleGetDeviceState(String serverId, Function<Publisher<String>, Flux<DeviceStateInfo>> stateMapper);

    @Override
    public Flux<DeviceMessageReply> handleReply(String deviceId, String messageId, Duration timeout) {
        long startWith = System.currentTimeMillis();
        String id = getAwaitReplyKey(deviceId, messageId);
        return replyProcessor
                .computeIfAbsent(id, ignore -> Sinks.many().multicast().onBackpressureBuffer())
                .asFlux()
                .timeout(timeout, Mono.error(() -> new DeviceOperationException(ErrorCode.TIME_OUT)))
                .doFinally(signal -> {
                    AbstractDeviceOperationBroker.log
                            .trace("reply device message {} {} take {}ms",
                                   deviceId,
                                   messageId,
                                   System.currentTimeMillis() - startWith);

                    replyProcessor.remove(id);
                    fragmentCounter.remove(id);
                });
    }

    @Override
    public abstract Mono<Integer> send(String deviceGatewayServerId, Publisher<? extends Message> message);

    @Override
    public abstract Mono<Integer> send(Publisher<? extends BroadcastMessage> message);

    @Override
    public abstract Flux<Message> handleSendToDeviceMessage(String serverId);

    protected abstract Mono<Void> doReply(DeviceMessageReply reply);

    private final Map<String, AtomicInteger> fragmentCounter = new ConcurrentHashMap<>();

    protected String getAwaitReplyKey(DeviceMessage message) {
        return getAwaitReplyKey(message.getDeviceId(), message.getMessageId());
    }

    protected String getAwaitReplyKey(String deviceId, String messageId) {
        return deviceId + ":" + messageId;
    }

    @Override
    public Mono<Boolean> reply(DeviceMessageReply message) {
        DeviceMessageTracer.trace(message, "reply.before");
        if (StringUtils.isEmpty(message.getMessageId())) {
            log.warn("reply message messageId is empty: {}", message);
            return Mono.just(false);
        }

        Mono<Boolean> then = Mono.empty();
        if (message instanceof ChildDeviceMessageReply) {
            Message childDeviceMessage = ((ChildDeviceMessageReply) message).getChildDeviceMessage();
            if (childDeviceMessage instanceof DeviceMessageReply) {
                then = reply(((DeviceMessageReply) childDeviceMessage));
            }
        }
        return Mono
                .defer(() -> {
                    String msgId = message.getHeader(Headers.fragmentBodyMessageId).orElse(message.getMessageId());
                    if (message.getHeader(Headers.async).orElse(false)
                            || replyProcessor.containsKey(getAwaitReplyKey(message.getDeviceId(), msgId))) {
                        handleReply(message);
                        return Mono.just(true);
                    }
                    return this
                            .doReply(message)
                            .thenReturn(true);
                })
                .then(then);
    }

    protected void handleReply(DeviceMessageReply message) {
        try {
            DeviceMessageTracer.trace(message, "reply.after");
            String messageId = getAwaitReplyKey(message);
            String partMsgId = message.getHeader(Headers.fragmentBodyMessageId).orElse(null);
            if (partMsgId != null) {
                log.trace("handle fragment device[{}] message {}", message.getDeviceId(), message);
                partMsgId = getAwaitReplyKey(message.getDeviceId(), partMsgId);
                Sinks.Many<DeviceMessageReply> processor = replyProcessor
                        .getOrDefault(partMsgId, replyProcessor.get(messageId));

                if (processor == null || processor.currentSubscriberCount() == 0) {
                    replyProcessor.remove(partMsgId);
                    return;
                }
                int partTotal = message.getHeader(Headers.fragmentNumber).orElse(1);
                AtomicInteger counter = fragmentCounter.computeIfAbsent(partMsgId, r -> new AtomicInteger(partTotal));

                try {
                    processor.emitNext(message, Sinks.EmitFailureHandler.FAIL_FAST);
                } finally {
                    if (counter.decrementAndGet() <= 0 || message.getHeader(Headers.fragmentLast).orElse(false)) {
                        try {
                            processor.tryEmitComplete();
                        } finally {
                            replyProcessor.remove(partMsgId);
                            fragmentCounter.remove(partMsgId);
                        }
                    }
                }
                return;
            }
            Sinks.Many<DeviceMessageReply> processor = replyProcessor.get(messageId);

            if (processor != null) {
                processor.tryEmitNext(message);
                processor.tryEmitComplete();
            } else {
                replyProcessor.remove(messageId);
            }
        } catch (Throwable e) {
            replyFailureHandler.handle(e, message);
        }
    }

    @Setter
    private ReplyFailureHandler replyFailureHandler = (error, message) -> AbstractDeviceOperationBroker.log.warn("unhandled reply message:{}", message, error);

}<|MERGE_RESOLUTION|>--- conflicted
+++ resolved
@@ -26,25 +26,7 @@
 @Slf4j
 public abstract class AbstractDeviceOperationBroker implements DeviceOperationBroker, MessageHandler {
 
-<<<<<<< HEAD
-    private final Map<String, Sinks.Many<DeviceMessageReply>> replyProcessor = CacheBuilder
-            .newBuilder()
-            .expireAfterWrite(Duration.ofMinutes(1))
-            .<String, Sinks.Many<DeviceMessageReply>>removalListener(notify -> {
-                if (notify.getCause() == EXPIRED) {
-                    try {
-                        AbstractDeviceOperationBroker.log.debug("discard await reply message[{}] processor", notify.getKey());
-                        notify.getValue().tryEmitComplete();
-                    } catch (Throwable ignore) {
-                    }
-                }
-            })
-            .build()
-            .asMap();
-=======
-    private final Map<String, FluxProcessor<DeviceMessageReply, DeviceMessageReply>> replyProcessor =
-            Caches.newCache();
->>>>>>> adab7782
+    private final Map<String, Sinks.Many<DeviceMessageReply>> replyProcessor = Caches.newCache();
 
     @Override
     public abstract Flux<DeviceStateInfo> getDeviceState(String deviceGatewayServerId, Collection<String> deviceIdList);
