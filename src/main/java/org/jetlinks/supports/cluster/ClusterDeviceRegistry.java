package org.jetlinks.supports.cluster;

import com.google.common.cache.Cache;
import com.google.common.cache.CacheBuilder;
import lombok.Setter;
import org.jetlinks.core.ProtocolSupports;
import org.jetlinks.core.cache.Caches;
import org.jetlinks.core.cluster.ClusterManager;
import org.jetlinks.core.cluster.ClusterSet;
import org.jetlinks.core.config.ConfigStorage;
import org.jetlinks.core.config.ConfigStorageManager;
import org.jetlinks.core.defaults.DefaultDeviceOperator;
import org.jetlinks.core.defaults.DefaultDeviceProductOperator;
import org.jetlinks.core.device.*;
import org.jetlinks.core.message.interceptor.DeviceMessageSenderInterceptor;
import org.jetlinks.core.things.ThingRpcSupportChain;
import org.jetlinks.supports.config.ClusterConfigStorageManager;
import org.springframework.util.StringUtils;
import reactor.core.publisher.Flux;
import reactor.core.publisher.Mono;
import reactor.util.function.Tuple2;

import java.time.Duration;
import java.util.Collection;
import java.util.HashMap;
import java.util.Map;
import java.util.Optional;

public class ClusterDeviceRegistry implements DeviceRegistry {
    //全局拦截器
    private final CompositeDeviceMessageSenderInterceptor interceptor = new CompositeDeviceMessageSenderInterceptor();

    //配置管理器
    private final ConfigStorageManager manager;

    //缓存
    private final Cache<String, Mono<DeviceOperator>> operatorCache;

    //产品
    private final Map<String, DeviceProductOperator> productOperatorMap = Caches.newCache();

    //协议支持
    private final ProtocolSupports supports;

    //设备操作
    private final DeviceOperationBroker handler;

    //集群管理
    private final ClusterManager clusterManager;

    //状态检查器
    private final CompositeDeviceStateChecker stateChecker = new CompositeDeviceStateChecker();

    @Setter
    private ThingRpcSupportChain rpcChain;

    public ClusterDeviceRegistry(ProtocolSupports supports,
                                 ClusterManager clusterManager,
                                 DeviceOperationBroker handler) {
        this(supports, clusterManager, handler, CacheBuilder
                .newBuilder()
                .softValues()
                .expireAfterAccess(Duration.ofMinutes(30))
                .build());
    }

    public ClusterDeviceRegistry(ProtocolSupports supports,
                                 ConfigStorageManager storageManager,
                                 ClusterManager clusterManager,
                                 DeviceOperationBroker handler,
                                 Cache<String, Mono<DeviceOperator>> cache) {
        this.supports = supports;
        this.handler = handler;
        this.manager = storageManager;
        this.operatorCache = cache;
        this.clusterManager = clusterManager;
        this.addStateChecker(DefaultDeviceOperator.DEFAULT_STATE_CHECKER);
    }

    public ClusterDeviceRegistry(ProtocolSupports supports,
                                 ClusterManager clusterManager,
                                 DeviceOperationBroker handler,
                                 Cache<String, Mono<DeviceOperator>> cache) {
        this.supports = supports;
        this.handler = handler;
        this.manager = new ClusterConfigStorageManager(clusterManager);
        this.operatorCache = cache;
        this.clusterManager = clusterManager;
        this.addStateChecker(DefaultDeviceOperator.DEFAULT_STATE_CHECKER);
    }

    @Override
    public Flux<DeviceStateInfo> checkDeviceState(Flux<? extends Collection<String>> id) {

        return id.flatMap(list -> Flux
                .fromIterable(list)
                .flatMap(this::getDevice)
                .flatMap(device -> device
                        .getConnectionServerId()
                        .defaultIfEmpty("__")
                        .zipWith(Mono.just(device)))
                .groupBy(Tuple2::getT1, Tuple2::getT2)
                .flatMap(group -> {
                    if (!StringUtils.hasText(group.key()) || "__".equals(group.key())) {
                        return group.flatMap(operator -> operator
                                .getState()
                                .map(state -> new DeviceStateInfo(operator.getDeviceId(), state)));
                    }
                    return group
                            .map(DeviceOperator::getDeviceId)
                            .collectList()
                            .flatMapMany(deviceIdList -> handler.getDeviceState(group.key(), deviceIdList));
                }));
    }

    @Override
    public Mono<DeviceOperator> getDevice(String deviceId) {
        if (StringUtils.isEmpty(deviceId)) {
            return Mono.empty();
        }
        {

            Mono<DeviceOperator> deviceOperator = operatorCache.getIfPresent(deviceId);
            if (null != deviceOperator) {
                return deviceOperator;
            }
        }
        DeviceOperator deviceOperator = createOperator(deviceId);
        return deviceOperator
                .getSelfConfig(DeviceConfigKey.productId)
                .doOnNext(r -> operatorCache.put(deviceId, Mono
                        .just(deviceOperator)
                        .filterWhen(device -> device.getSelfConfig(DeviceConfigKey.productId).hasElement())
                ))
                .map(ignore -> deviceOperator);

    }

    @Override
    public Mono<DeviceProductOperator> getProduct(String productId) {
        if (StringUtils.isEmpty(productId)) {
            return Mono.empty();
        }
        {
            DeviceProductOperator operator = productOperatorMap.get(productId);
            if (null != operator) {
                return Mono.just(operator);
            }
        }
        DefaultDeviceProductOperator deviceOperator = createProductOperator(productId);
        return deviceOperator
                .getConfig(DeviceConfigKey.protocol)
                .doOnNext(r -> productOperatorMap.put(productId, deviceOperator))
                .map((r) -> deviceOperator);
    }

    private String createProductCacheKey(String productId, String version) {
        return StringUtils.hasText(version) ? productId + ":" + version : productId;
    }

    @Override
    public Mono<DeviceProductOperator> getProduct(String productId, String version) {

        if (StringUtils.isEmpty(productId)) {
            return Mono.empty();
        }
        if (StringUtils.isEmpty(version)) {
            return getProduct(productId);
        }
        String cacheId = createProductCacheKey(productId, version);

        {
            DeviceProductOperator operator = productOperatorMap.get(cacheId);
            if (null != operator) {
                return Mono.just(operator);
            }
        }
        DefaultDeviceProductOperator operator = createProductOperator(productId, version);
        return operator
                .getConfig(DeviceConfigKey.protocol)
                .doOnNext(r -> productOperatorMap.put(cacheId, operator))
                .map((r) -> operator);
    }

    private DefaultDeviceOperator createOperator(String deviceId) {
        DefaultDeviceOperator device = new DefaultDeviceOperator(deviceId, supports, manager, handler, this, interceptor, stateChecker);
        if (rpcChain != null) {
            device.setRpcChain(rpcChain);
        }
        return device;
    }

    private DefaultDeviceProductOperator createProductOperator(String id) {
<<<<<<< HEAD
        return new DefaultDeviceProductOperator(id, supports, manager, () -> getDeviceByProductId(id));
    }

    protected Flux<DeviceOperator> getDeviceByProductId(String productId) {
        return clusterManager
                .<String>getSet("device-product-bind:" + productId)
                .values()
                .flatMap(this::getDevice);
    }

    protected Mono<Void> onDeviceRegister(DeviceOperator device, DeviceInfo info) {
        return clusterManager
                .<String>getSet("device-product-bind:" + info.getProductId())
                .add(info.getId())
                .then();
=======
        return new DefaultDeviceProductOperator(id,
                                                supports,
                                                manager,
                                                () -> getProductBind(id, null).values().flatMap(this::getDevice));
    }

    private DefaultDeviceProductOperator createProductOperator(String id, String version) {
        if (StringUtils.isEmpty(version)) {
            return createProductOperator(id);
        }
        String storageId = String.join(":", "device-product", id, version);
        return new DefaultDeviceProductOperator(id,
                                                supports,
                                                manager.getStorage(storageId),
                                                () -> getProductBind(id, version).values().flatMap(this::getDevice));
    }

    private ClusterSet<String> getProductBind(String id, String version) {
        return clusterManager
                .getSet(StringUtils.isEmpty(version) ? "device-product-bind:" + id : "device-product-bind:" + id + ":" + version);
>>>>>>> adab7782
    }

    @Override
    public Mono<DeviceOperator> register(DeviceInfo deviceInfo) {
        return Mono.defer(() -> {
            DefaultDeviceOperator operator = createOperator(deviceInfo.getId());
            operatorCache.put(operator.getDeviceId(), Mono
                    .<DeviceOperator>just(operator)
                    .filterWhen(device -> device.getSelfConfig(DeviceConfigKey.productId).hasElement()));

            Map<String, Object> configs = new HashMap<>();

            Optional.ofNullable(deviceInfo.getConfiguration())
                    .ifPresent(configs::putAll);

            Optional.ofNullable(deviceInfo.getMetadata())
                    .ifPresent(conf -> configs.put(DeviceConfigKey.metadata.getKey(), conf));
            Optional.ofNullable(deviceInfo.getProtocol())
                    .ifPresent(conf -> configs.put(DeviceConfigKey.protocol.getKey(), conf));
            Optional.ofNullable(deviceInfo.getProductId())
                    .ifPresent(conf -> configs.put(DeviceConfigKey.productId.getKey(), conf));
            Optional.ofNullable(deviceInfo.getProductVersion())
                    .ifPresent(conf -> configs.put(DeviceConfigKey.productVersion.getKey(), conf));

<<<<<<< HEAD
            Optional.ofNullable(deviceInfo.getConfiguration())
                    .ifPresent(configs::putAll);

            return operator.setConfigs(configs)
                           .then(operator.getProtocol())
                           .flatMap(protocol -> protocol.onDeviceRegister(operator))
                           //绑定设备到产品
                           .then(onDeviceRegister(operator, deviceInfo))
                           .thenReturn(operator);
=======
            return operator
                    .setConfigs(configs)
                    .then(operator.getProtocol())
                    .flatMap(protocol -> protocol.onDeviceRegister(operator))
                    //绑定设备到产品
                    .then(getProductBind(deviceInfo.getProductId(), deviceInfo.getProductVersion()).add(deviceInfo.getId()))
                    .thenReturn(operator);
>>>>>>> adab7782
        });
    }

    @Override
    public Mono<DeviceProductOperator> register(ProductInfo productInfo) {
        return Mono.defer(() -> {
            DefaultDeviceProductOperator operator = createProductOperator(productInfo.getId(), productInfo.getVersion());
            String cacheId = createProductCacheKey(productInfo.getId(), productInfo.getVersion());
            productOperatorMap.put(cacheId, operator);

            Map<String, Object> configs = new HashMap<>();

            Optional.ofNullable(productInfo.getConfiguration())
                    .ifPresent(configs::putAll);

            Optional.ofNullable(productInfo.getMetadata())
                    .ifPresent(conf -> configs.put(DeviceConfigKey.metadata.getKey(), conf));

            Optional.ofNullable(productInfo.getProtocol())
                    .ifPresent(conf -> configs.put(DeviceConfigKey.protocol.getKey(), conf));

            Optional.ofNullable(productInfo.getVersion())
                    .ifPresent(conf -> configs.put(DeviceConfigKey.productVersion.getKey(), conf));

            return operator
                    .setConfigs(configs)
                    .then(operator.getProtocol())
                    .flatMap(protocol -> protocol.onProductRegister(operator))
                    .thenReturn(operator);
        });
    }

    @Override
    public Mono<Void> unregisterDevice(String deviceId) {
        return this
                .getDevice(deviceId)
                .flatMap(this::doUnregister)
                .doFinally(r -> operatorCache.invalidate(deviceId))
                .then();
    }

    @Override
    public Mono<Void> unregisterProduct(String productId) {
        return this
                .getProduct(productId)
                .flatMap(this::doUnregister)
                .doFinally(r -> productOperatorMap.remove(createProductCacheKey(productId, null)));

    }

    @Override
    public Mono<Void> unregisterProduct(String productId, String version) {
        return this
                .getProduct(productId, version)
                .flatMap(this::doUnregister)
                .doFinally(r -> productOperatorMap.remove(createProductCacheKey(productId, version)));
    }

    protected Mono<Void> doUnregister(DeviceProductOperator product) {
        return product
                .getProtocol()
                .flatMap(protocol -> protocol.onProductUnRegister(product))
                .then(
                        product
                                .unwrap(DefaultDeviceProductOperator.class)
                                .getReactiveStorage()
                                .flatMap(ConfigStorage::clear)
                )
                .then();
    }

    protected Mono<Void> doUnregister(DeviceOperator device) {
        return device
                .getProtocol()
                .flatMap(protocol -> protocol.onDeviceUnRegister(device))
                .then(
                        device
                                .unwrap(DefaultDeviceOperator.class)
                                .getReactiveStorage()
                                .flatMap(ConfigStorage::clear)
                )
                .then();
    }

    public void addInterceptor(DeviceMessageSenderInterceptor interceptor) {
        this.interceptor.addInterceptor(interceptor);
    }

    public void addStateChecker(DeviceStateChecker deviceStateChecker) {
        this.stateChecker.addDeviceStateChecker(deviceStateChecker);
    }
}<|MERGE_RESOLUTION|>--- conflicted
+++ resolved
@@ -191,23 +191,6 @@
     }
 
     private DefaultDeviceProductOperator createProductOperator(String id) {
-<<<<<<< HEAD
-        return new DefaultDeviceProductOperator(id, supports, manager, () -> getDeviceByProductId(id));
-    }
-
-    protected Flux<DeviceOperator> getDeviceByProductId(String productId) {
-        return clusterManager
-                .<String>getSet("device-product-bind:" + productId)
-                .values()
-                .flatMap(this::getDevice);
-    }
-
-    protected Mono<Void> onDeviceRegister(DeviceOperator device, DeviceInfo info) {
-        return clusterManager
-                .<String>getSet("device-product-bind:" + info.getProductId())
-                .add(info.getId())
-                .then();
-=======
         return new DefaultDeviceProductOperator(id,
                                                 supports,
                                                 manager,
@@ -228,7 +211,6 @@
     private ClusterSet<String> getProductBind(String id, String version) {
         return clusterManager
                 .getSet(StringUtils.isEmpty(version) ? "device-product-bind:" + id : "device-product-bind:" + id + ":" + version);
->>>>>>> adab7782
     }
 
     @Override
@@ -253,17 +235,6 @@
             Optional.ofNullable(deviceInfo.getProductVersion())
                     .ifPresent(conf -> configs.put(DeviceConfigKey.productVersion.getKey(), conf));
 
-<<<<<<< HEAD
-            Optional.ofNullable(deviceInfo.getConfiguration())
-                    .ifPresent(configs::putAll);
-
-            return operator.setConfigs(configs)
-                           .then(operator.getProtocol())
-                           .flatMap(protocol -> protocol.onDeviceRegister(operator))
-                           //绑定设备到产品
-                           .then(onDeviceRegister(operator, deviceInfo))
-                           .thenReturn(operator);
-=======
             return operator
                     .setConfigs(configs)
                     .then(operator.getProtocol())
@@ -271,7 +242,6 @@
                     //绑定设备到产品
                     .then(getProductBind(deviceInfo.getProductId(), deviceInfo.getProductVersion()).add(deviceInfo.getId()))
                     .thenReturn(operator);
->>>>>>> adab7782
         });
     }
 
