--- conflicted
+++ resolved
@@ -909,17 +909,15 @@
 
                             switch (methodInfo.communicationMode()) {
                                 case FIRE_AND_FORGET:
-<<<<<<< HEAD
                                     return Mono
                                         .deferContextual(ctx -> {
                                             SerializedContext serialize = contextCodec.serialize(ctx);
                                             return serviceCall
                                                 .oneWay(toServiceMessage(ctx, methodInfo, request, serialize))
+                                                .subscribeOn(requestScheduler)
                                                 .doOnDiscard(
                                                     ServiceMessage.class,
-                                                    msg -> ReferenceCountUtil.safeRelease(msg.data()))
-
-                                                .subscribeOn(requestScheduler)
+                                                    ScalecubeRpcManager.this::tryRelease)
                                                 .retryWhen(getRetry(method))
                                                 .doFinally(ignore -> serialize.dispose());
                                         });
@@ -930,11 +928,10 @@
                                             SerializedContext serialize = contextCodec.serialize(ctx);
                                             return serviceCall
                                                 .requestOne(toServiceMessage(ctx, methodInfo, request, serialize), returnType)
+                                                .subscribeOn(requestScheduler)
                                                 .doOnDiscard(
                                                     ServiceMessage.class,
-                                                    msg -> ReferenceCountUtil.safeRelease(msg.data()))
-
-                                                .subscribeOn(requestScheduler)
+                                                    ScalecubeRpcManager.this::tryRelease)
                                                 .retryWhen(getRetry(method))
                                                 .doFinally(ignore -> serialize.dispose());
                                         })
@@ -946,50 +943,19 @@
                                             SerializedContext serialize = contextCodec.serialize(ctx);
                                             return serviceCall
                                                 .requestMany(toServiceMessage(ctx, methodInfo, request, serialize), returnType)
+                                                .subscribeOn(requestScheduler)
                                                 .doOnDiscard(
                                                     ServiceMessage.class,
-                                                    msg -> ReferenceCountUtil.safeRelease(msg.data()))
-                                                .subscribeOn(requestScheduler)
+                                                    ScalecubeRpcManager.this::tryRelease)
                                                 .retryWhen(getRetry(method))
                                                 .doFinally(ignore -> serialize.dispose());
                                         })
                                         .transform(asFlux(isServiceMessage));
-=======
-                                    return toServiceMessage(methodInfo, request)
-                                        .flatMap(serviceCall::oneWay)
-                                        .subscribeOn(requestScheduler)
-                                        .doOnDiscard(
-                                            ServiceMessage.class,
-                                            ScalecubeRpcManager.this::tryRelease)
-                                        .retryWhen(getRetry(method));
-
-                                case REQUEST_RESPONSE:
-                                    return toServiceMessage(methodInfo, request)
-                                        .flatMap(msg -> serviceCall.requestOne(msg, returnType))
-                                        .subscribeOn(requestScheduler)
-                                        .transform(asMono(isServiceMessage))
-                                        .doOnDiscard(
-                                            ServiceMessage.class,
-                                            ScalecubeRpcManager.this::tryRelease)
-                                        .retryWhen(getRetry(method));
-
-                                case REQUEST_STREAM:
-
-                                    return toServiceMessage(methodInfo, request)
-                                        .flatMapMany(msg -> serviceCall.requestMany(msg, returnType))
-                                        .subscribeOn(requestScheduler)
-                                        .transform(asFlux(isServiceMessage))
-                                        .doOnDiscard(
-                                            ServiceMessage.class,
-                                            ScalecubeRpcManager.this::tryRelease)
-                                        .retryWhen(getRetry(method));
->>>>>>> 6a7269e9
 
                                 case REQUEST_CHANNEL:
                                     // this is REQUEST_CHANNEL so it means params[0] must
                                     // be a publisher - its safe to cast.
                                     //noinspection rawtypes
-<<<<<<< HEAD
                                     return Flux
                                         .deferContextual(ctx -> {
                                             SerializedContext serialize = contextCodec.serialize(ctx);
@@ -1003,43 +969,15 @@
                                                             }
                                                             return toServiceMessageBuilder(methodInfo, data).build();
                                                         }), returnType)
+
+                                                .subscribeOn(requestScheduler)
+                                                .retryWhen(getRetry(method))
                                                 .doOnDiscard(
                                                     ServiceMessage.class,
-                                                    msg -> ReferenceCountUtil.safeRelease(msg.data()))
-
-                                                .subscribeOn(requestScheduler)
-                                                .retryWhen(getRetry(method))
+                                                    ScalecubeRpcManager.this::tryRelease)
                                                 .doFinally(ignore -> serialize.dispose());
                                         })
                                         .transform(asFlux(isServiceMessage));
-=======
-                                    return serviceCall
-                                        .requestBidirectional(
-                                            Flux.deferContextual(ctx -> {
-                                                return Flux
-                                                    .from((Publisher<?>) request)
-                                                    .index((o, data) -> {
-                                                        if (o == 0) {
-                                                            return TraceHolder
-                                                                .writeContextTo(
-                                                                    ctx,
-                                                                    toServiceMessageBuilder(methodInfo, data),
-                                                                    ServiceMessage.Builder::header)
-                                                                .build();
-                                                        }
-                                                        return toServiceMessageBuilder(methodInfo, data).build();
-                                                    });
-                                            }),
-                                            returnType)
-                                        .subscribeOn(requestScheduler)
-                                        .transform(asFlux(isServiceMessage))
-                                        .doOnDiscard(
-                                            ServiceMessage.class,
-                                            ScalecubeRpcManager.this::tryRelease)
-                                        // request channel 不重试.
-//                                        .retryWhen(getRetry(method))
-                                        ;
->>>>>>> 6a7269e9
 
                                 default:
                                     throw new IllegalArgumentException(
