--- conflicted
+++ resolved
@@ -93,25 +93,17 @@
 
         <dependency>
             <groupId>io.scalecube</groupId>
-<<<<<<< HEAD
-            <artifactId>scalecube-services</artifactId>
-            <version>${scalecube.version}</version>
-=======
             <artifactId>scalecube-cluster</artifactId>
->>>>>>> b0e727b9
         </dependency>
 
         <dependency>
             <groupId>io.scalecube</groupId>
-<<<<<<< HEAD
-=======
             <artifactId>scalecube-services</artifactId>
             <version>${scalecube.version}</version>
         </dependency>
 
         <dependency>
             <groupId>io.scalecube</groupId>
->>>>>>> b0e727b9
             <artifactId>scalecube-services-discovery</artifactId>
             <version>${scalecube.version}</version>
         </dependency>
@@ -120,20 +112,10 @@
             <groupId>io.scalecube</groupId>
             <artifactId>scalecube-services-transport-rsocket</artifactId>
             <version>${scalecube.version}</version>
-<<<<<<< HEAD
-            <scope>test</scope>
-=======
->>>>>>> b0e727b9
         </dependency>
 
         <dependency>
             <groupId>io.scalecube</groupId>
-<<<<<<< HEAD
-            <artifactId>scalecube-services-bytebuf-codec</artifactId>
-            <version>${scalecube.version}</version>
-            <scope>test</scope>
-        </dependency>
-=======
             <artifactId>scalecube-transport-netty</artifactId>
         </dependency>
 
@@ -142,21 +124,16 @@
             <artifactId>netty-codec-http</artifactId>
         </dependency>
 
->>>>>>> b0e727b9
         <dependency>
             <groupId>io.scalecube</groupId>
             <artifactId>scalecube-services-transport-jackson</artifactId>
             <version>${scalecube.version}</version>
-<<<<<<< HEAD
-            <scope>test</scope>
-=======
         </dependency>
 
         <dependency>
             <groupId>io.scalecube</groupId>
             <artifactId>scalecube-services-transport-protostuff</artifactId>
             <version>${scalecube.version}</version>
->>>>>>> b0e727b9
         </dependency>
 
     </dependencies>
